--- conflicted
+++ resolved
@@ -16,22 +16,15 @@
    base_ring :: Ring
    S::Symbol
 
-<<<<<<< HEAD
-   function PolynomialRing(R::Ring, s::Symbol)
+   function PolynomialRing(R::Ring, s::Symbol, cached=true)
       if haskey(PolyID, (R, s))
          return PolyID[R, s]::PolynomialRing{T}
       else 
          z = new{T}(R, s)
-         PolyID[R, s] = z
+         if cached
+           PolyID[R, s] = z
+         end
          return z
-=======
-   function PolynomialRing(R::Ring, s::Symbol, cached::Bool = true)
-      return try
-         PolyID[R, s]
-      catch
-         S = new(R, s)
-         cached ? PolyID[R, s] = S : S
->>>>>>> 4d38342a
       end
    end
 end
@@ -60,22 +53,15 @@
    base_ring::Ring
    modulus::T
 
-<<<<<<< HEAD
-   function ResidueRing(modulus::T)
+   function ResidueRing(modulus::T, cached=true)
       if haskey(ModulusDict, (parent(modulus), modulus))
          return ModulusDict[parent(modulus), modulus]::ResidueRing{T}
       else
          z = new{T}(parent(modulus), modulus)
-         ModulusDict[parent(modulus), modulus] = z
+         if cached
+            ModulusDict[parent(modulus), modulus] = z
+         end
          return z
-=======
-   function ResidueRing(modulus::T, cached=true)
-      return try
-         ModulusDict[parent(modulus), modulus]
-      catch
-         R = new(parent(modulus), modulus)
-         cached ? ModulusDict[parent(modulus), modulus] = R : R
->>>>>>> 4d38342a
       end
    end
 end
@@ -100,12 +86,14 @@
    prec_max::Int
    S::Symbol
 
-   function PowerSeriesRing(R::Ring, prec::Int, s::Symbol)
+   function PowerSeriesRing(R::Ring, prec::Int, s::Symbol, cached=true)
       if haskey(PowerSeriesID, (R, prec, s))
          return PowerSeriesID[R, prec, s]::PowerSeriesRing{T}
       else
          z = new{T}(R, prec, s)
-         PowerSeriesID[R, prec, s] = z
+         if cached
+            PowerSeriesID[R, prec, s] = z
+         end
          return z
       end
    end
@@ -132,12 +120,14 @@
 type FractionField{T <: RingElem} <: Field{Generic}
    base_ring::Ring
 
-   function FractionField(R::Ring)
+   function FractionField(R::Ring, cached=true)
       if haskey(FractionDict, R)
          return FractionDict[R]::FractionField{T}
       else
          z = new{T}(R)
-         FractionDict[R] = z
+         if cached
+            FractionDict[R] = z
+         end
          return z
       end
    end
@@ -165,12 +155,14 @@
    cols::Int
    base_ring::Ring
 
-   function MatrixSpace(R::Ring, r::Int, c::Int)
+   function MatrixSpace(R::Ring, r::Int, c::Int, cached=true)
       if haskey(MatrixDict, (R, r, c))
          return MatrixDict[R, r, c]::MatrixSpace{T}
       else
          z = new{T}(r, c, R)
-         MatrixDict[R, r, c] = z
+         if cached
+            MatrixDict[R, r, c] = z
+         end
          return z
       end
    end
