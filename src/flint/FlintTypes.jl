###############################################################################
#
#   FlintTypes.jl : Parent and object types for Flint
#
###############################################################################

###############################################################################
#
#   FlintIntegerRing / fmpz
#
###############################################################################

type FlintIntegerRing <: Ring{Flint}
end

const FlintZZ = FlintIntegerRing()

type fmpz <: IntegerRingElem
    d::Int

    function fmpz()
        z = new()
        ccall((:fmpz_init, :libflint), Void, (Ptr{fmpz},), &z)
        finalizer(z, _fmpz_clear_fn)
        return z
    end

    function fmpz(x::Int)
        z = new()
        ccall((:fmpz_init_set_si, :libflint), Void, (Ptr{fmpz}, Int), &z, x)
        finalizer(z, _fmpz_clear_fn)
        return z
    end

    function fmpz(x::BigInt)
        z = new()
        ccall((:fmpz_init, :libflint), Void, (Ptr{fmpz},), &z)
        ccall((:fmpz_set_mpz, :libflint), Void, (Ptr{fmpz}, Ptr{BigInt}), &z, &x)
        finalizer(z, _fmpz_clear_fn)
        return z
    end

    function fmpz(x::Float64)
        !isinteger(x) && throw(InexactError())
        z = new()
        ccall((:fmpz_set_d, :libflint), Void, (Ptr{fmpz}, Cdouble), &z, x)
        finalizer(z, _fmpz_clear_fn)
        return z
    end

    fmpz(x::fmpz) = x
end

function _fmpz_clear_fn(a::fmpz)
   ccall((:fmpz_clear, :libflint), Void, (Ptr{fmpz},), &a)
end

###############################################################################
#
#   FlintRationalField / fmpq
#
###############################################################################

type FlintRationalField <: Field{Flint}
end

const FlintQQ = FlintRationalField()

type fmpq <: FractionElem{fmpz}
   num::Int
   den::Int

   function fmpq()
      z = new()
      ccall((:fmpq_init, :libflint), Void, (Ptr{fmpq},), &z)
      finalizer(z, _fmpq_clear_fn)
      return z
   end

   function fmpq(a::fmpz, b::fmpz)
      b == 0 && throw(DivideError())
      z = new()
      ccall((:fmpq_init, :libflint), Void, (Ptr{fmpq},), &z)
      ccall((:fmpq_set_fmpz_frac, :libflint), Void,
            (Ptr{fmpq}, Ptr{fmpz}, Ptr{fmpz}), &z, &a, &b)
      finalizer(z, _fmpq_clear_fn)
      return z
   end

   function fmpq(a::fmpz)
      z = new()
      ccall((:fmpq_init, :libflint), Void, (Ptr{fmpq},), &z)
      b = fmpz(1)
      ccall((:fmpq_set_fmpz_frac, :libflint), Void,
            (Ptr{fmpq}, Ptr{fmpz}, Ptr{fmpz}), &z, &a, &b)
      finalizer(z, _fmpq_clear_fn)
      return z
   end

   function fmpq(a::Int, b::Int)
      b == 0 && throw(DivideError())
      z = new()
      ccall((:fmpq_init, :libflint), Void, (Ptr{fmpq},), &z)
      ccall((:fmpq_set_si, :libflint), Void,
            (Ptr{fmpq}, Int, Int), &z, a, b)
      finalizer(z, _fmpq_clear_fn)
      return z
   end

   function fmpq(a::Int)
      z = new()
      ccall((:fmpq_init, :libflint), Void, (Ptr{fmpq},), &z)
      ccall((:fmpq_set_si, :libflint), Void,
            (Ptr{fmpq}, Int, Int), &z, a, 1)
      finalizer(z, _fmpq_clear_fn)
      return z
   end
end

_fmpq_clear_fn(a::fmpq) = ccall((:fmpq_clear, :libflint), Void, (Ptr{fmpq},), &a)

###############################################################################
#
#   FmpzPolyRing / fmpz_poly
#
###############################################################################

const FmpzPolyID = ObjectIdDict()

type FmpzPolyRing <: Ring{Flint}
   base_ring::Ring
   S::Symbol

   function FmpzPolyRing(s::Symbol)
      return try
         FmpzPolyID[s]
      catch
         FmpzPolyID[s] = new(FlintZZ, s)
      end
   end
end

type fmpz_poly <: PolyElem{fmpz}
   coeffs::Ptr{Void}
   alloc::Int
   length::Int
   parent::FmpzPolyRing

   function fmpz_poly()
      z = new()
      ccall((:fmpz_poly_init, :libflint), Void, (Ptr{fmpz_poly},), &z)
      finalizer(z, _fmpz_poly_clear_fn)
      return z
   end

   function fmpz_poly(a::Array{fmpz, 1})
      z = new()
      ccall((:fmpz_poly_init2, :libflint), Void, 
            (Ptr{fmpz_poly}, Int), &z, length(a))
      for i = 1:length(a)
         ccall((:fmpz_poly_set_coeff_fmpz, :libflint), Void, 
                     (Ptr{fmpz_poly}, Int, Ptr{fmpz}), &z, i - 1, &a[i])
      end
      finalizer(z, _fmpz_poly_clear_fn)
      return z
   end

   function fmpz_poly(a::Int)
      z = new()
      ccall((:fmpz_poly_init, :libflint), Void, (Ptr{fmpz_poly},), &z)
      ccall((:fmpz_poly_set_si, :libflint), Void, (Ptr{fmpz_poly}, Int), &z, a)
      finalizer(z, _fmpz_poly_clear_fn)
      return z
   end

   function fmpz_poly(a::fmpz)
      z = new()
      ccall((:fmpz_poly_init, :libflint), Void, (Ptr{fmpz_poly},), &z)
      ccall((:fmpz_poly_set_fmpz, :libflint), Void, 
            (Ptr{fmpz_poly}, Ptr{fmpz}), &z, &a)
      finalizer(z, _fmpz_poly_clear_fn)
      return z
   end

   function fmpz_poly(a::fmpz_poly)
      z = new()
      ccall((:fmpz_poly_init, :libflint), Void, (Ptr{fmpz_poly},), &z)
      ccall((:fmpz_poly_set, :libflint), Void, 
            (Ptr{fmpz_poly}, Ptr{fmpz_poly}), &z, &a)
      finalizer(z, _fmpz_poly_clear_fn)
      return z
   end
end

function _fmpz_poly_clear_fn(a::fmpz_poly)
   ccall((:fmpz_poly_clear, :libflint), Void, (Ptr{fmpz_poly},), &a)
end

###############################################################################
#
#   FmpqPolyRing / fmpq_poly
#
###############################################################################

const FmpqPolyID = ObjectIdDict()

type FmpqPolyRing <: Ring{Flint}
   base_ring::Field
   S::Symbol

   function FmpqPolyRing(R::FlintRationalField, s::Symbol)
      return try
         FmpqPolyID[s]
      catch
         FmpqPolyID[s] = new(R, s)
      end
   end
end

type fmpq_poly <: PolyElem{fmpq}
   coeffs::Ptr{Int}
   den::Int 
   alloc::Int
   length::Int
   parent::FmpqPolyRing

   function fmpq_poly()
      z = new()
      ccall((:fmpq_poly_init, :libflint), Void, (Ptr{fmpq_poly},), &z)
      finalizer(z, _fmpq_poly_clear_fn)
      return z
   end

   function fmpq_poly(a::Array{fmpq, 1})
      z = new()
      ccall((:fmpq_poly_init2, :libflint), Void, 
            (Ptr{fmpq_poly}, Int), &z, length(a))
      for i = 1:length(a)
         ccall((:fmpq_poly_set_coeff_fmpq, :libflint), Void, 
                     (Ptr{fmpq_poly}, Int, Ptr{fmpq}), &z, i - 1, &a[i])
      end
      finalizer(z, _fmpq_poly_clear_fn)
      return z
   end

   function fmpq_poly(a::Int)
      z = new()
      ccall((:fmpq_poly_init, :libflint), Void, (Ptr{fmpq_poly},), &z)
      ccall((:fmpq_poly_set_si, :libflint), Void, (Ptr{fmpq_poly}, Int), &z, a)
      finalizer(z, _fmpq_poly_clear_fn)
      return z
   end

   function fmpq_poly(a::fmpz)
      z = new()
      ccall((:fmpq_poly_init, :libflint), Void, (Ptr{fmpq_poly},), &z)
      ccall((:fmpq_poly_set_fmpz, :libflint), Void, 
            (Ptr{fmpq_poly}, Ptr{fmpz}), &z, &a)
      finalizer(z, _fmpq_poly_clear_fn)
      return z
   end

   function fmpq_poly(a::fmpq)
      z = new()
      ccall((:fmpq_poly_init, :libflint), Void, (Ptr{fmpq_poly},), &z)
      ccall((:fmpq_poly_set_fmpq, :libflint), Void,
            (Ptr{fmpq_poly}, Ptr{fmpq}), &z, &a)
      finalizer(z, _fmpq_poly_clear_fn)
      return z
   end

   function fmpq_poly(a::fmpz_poly)
      z = new()
      ccall((:fmpq_poly_init, :libflint), Void, (Ptr{fmpq_poly},), &z)
      ccall((:fmpq_poly_set_fmpz_poly, :libflint), Void, 
            (Ptr{fmpq_poly}, Ptr{fmpz_poly}), &z, &a)
      finalizer(z, _fmpq_poly_clear_fn)
      return z
   end

   function fmpq_poly(a::fmpq_poly)
      z = new()
      ccall((:fmpq_poly_init, :libflint), Void, (Ptr{fmpq_poly},), &z)
      ccall((:fmpq_poly_set, :libflint), Void, 
            (Ptr{fmpq_poly}, Ptr{fmpq_poly}), &z, &a)
      finalizer(z, _fmpq_poly_clear_fn)
      return z
   end
end

function _fmpq_poly_clear_fn(a::fmpq_poly)
   ccall((:fmpq_poly_clear, :libflint), Void, (Ptr{fmpq_poly},), &a)
end

###############################################################################
#
#   NmodPolyRing / nmod_poly
#
###############################################################################

const NmodPolyRingID = ObjectIdDict()

type NmodPolyRing <: Ring{Flint}
  base_ring::ResidueRing
  S::Symbol
  _n::UInt

<<<<<<< HEAD
  function NmodPolyRing(R::ResidueRing{fmpz}, s::Symbol, glb::Bool=true)
=======
  function NmodPolyRing(R::ResidueRing{fmpz}, s::Symbol, cached=true)
>>>>>>> 099ee410
    m = UInt(modulus(R))
    if !glb
      return new(R, s, m)
    end
    return try
       NmodPolyRingID[m, s]
    catch
       S = new(R, s, m)
       cached ? NmodPolyRingID[m, s] = S : S
    end
  end
end

type nmod_poly <: PolyElem{Residue{fmpz}}
   _coeffs::Ptr{Void}
   _alloc::Int
   _length::Int
   _mod_n::UInt
   _mod_ninv::UInt
   _mod_norm::UInt
   parent::NmodPolyRing

   function nmod_poly(n::UInt)
      z = new()
      ccall((:nmod_poly_init, :libflint), Void, (Ptr{nmod_poly}, UInt), &z, n)
      finalizer(z, _nmod_poly_clear_fn)
      return z
   end

   function nmod_poly(n::UInt, a::UInt)
      z = new()
      ccall((:nmod_poly_init, :libflint), Void, (Ptr{nmod_poly}, UInt), &z, n)
      ccall((:nmod_poly_set_coeff_ui, :libflint), Void,
              (Ptr{nmod_poly}, Int, UInt), &z, 0, a)
      finalizer(z, _nmod_poly_clear_fn)
      return z
   end

   function nmod_poly(n::UInt, a::Int)
      z = new()
      ccall((:nmod_poly_init, :libflint), Void, (Ptr{nmod_poly}, UInt), &z, n)
      ccall((:nmod_poly_set_coeff_ui, :libflint), Void,
              (Ptr{nmod_poly}, Int, UInt), &z, 0, mod(a, n))
      finalizer(z, _nmod_poly_clear_fn)
      return z
   end

   function nmod_poly(n::UInt, arr::Array{fmpz, 1})
      z = new()
      ccall((:nmod_poly_init2, :libflint), Void,
            (Ptr{nmod_poly}, UInt, Int), &z, n, length(arr))
      for i in 1:length(arr)
         tt = ccall((:fmpz_get_ui, :libflint), UInt, (Ptr{fmpz}, ), &arr[i])
         ccall((:nmod_poly_set_coeff_ui, :libflint), Void,
              (Ptr{nmod_poly}, Int, UInt), &z, i - 1, tt)
      end
      finalizer(z, _nmod_poly_clear_fn)
      return z
   end

   function nmod_poly(n::UInt, arr::Array{UInt, 1})
      z = new()
      ccall((:nmod_poly_init2, :libflint), Void,
            (Ptr{nmod_poly}, UInt, Int), &z, n, length(arr))
      for i in 1:length(arr)
         ccall((:nmod_poly_set_coeff_ui, :libflint), Void,
              (Ptr{nmod_poly}, Int, UInt), &z, i - 1, arr[i])
      end
      finalizer(z, _nmod_poly_clear_fn)
      return z
   end

   function nmod_poly(n::UInt, arr::Array{Residue{fmpz}, 1})
      z = new()
      ccall((:nmod_poly_init2, :libflint), Void,
            (Ptr{nmod_poly}, UInt, Int), &z, n, length(arr))
      for i in 1:length(arr)
         tt = ccall((:fmpz_get_ui, :libflint), UInt, (Ptr{fmpz}, ), &(arr[i]).data)
         ccall((:nmod_poly_set_coeff_ui, :libflint), Void,
              (Ptr{nmod_poly}, Int, UInt), &z, i-1, tt)
      end
      finalizer(z, _nmod_poly_clear_fn)
      return z
   end

   function nmod_poly(n::UInt, f::fmpz_poly)
      z = new()
      ccall((:nmod_poly_init2, :libflint), Void,
            (Ptr{nmod_poly}, UInt, Int), &z, n, length(f))
      ccall((:fmpz_poly_get_nmod_poly, :libflint), Void,
            (Ptr{nmod_poly}, Ptr{fmpz_poly}), &z, &f)
      finalizer(z, _nmod_poly_clear_fn)
      return z
   end

   function nmod_poly(n::UInt, f::nmod_poly)
      z = new()
      ccall((:nmod_poly_init2, :libflint), Void, 
            (Ptr{nmod_poly}, UInt, Int), &z, n, length(f))
      ccall((:nmod_poly_set, :libflint), Void,
            (Ptr{nmod_poly}, Ptr{nmod_poly}), &z, &f)
      finalizer(z, _nmod_poly_clear_fn)
      return z
   end
end

function _nmod_poly_clear_fn(x::nmod_poly)
  ccall((:nmod_poly_clear, :libflint), Void, (Ptr{nmod_poly}, ), &x)
end

type nmod_poly_factor
  poly::Ptr{nmod_poly}
  exp::Ptr{Int} 
  _num::Int
  _alloc::Int
  _n::UInt
    
  function nmod_poly_factor(n::UInt)
    z = new()
    ccall((:nmod_poly_factor_init, :libflint), Void,
            (Ptr{nmod_poly_factor}, ), &z)
    z._n = n
    finalizer(z, _nmod_poly_factor_clear_fn)
    return z
  end
end

function _nmod_poly_factor_clear_fn(a::nmod_poly_factor)
  ccall((:nmod_poly_factor_clear, :libflint), Void,
          (Ptr{nmod_poly_factor}, ), &a)
end

###############################################################################
#
#   FmpzModPolyRing / fmpz_mod_poly
#
###############################################################################

const FmpzModPolyRingID = ObjectIdDict()

type FmpzModPolyRing <: Ring{Flint}
  base_ring::ResidueRing
  S::Symbol
  _n::fmpz

<<<<<<< HEAD
  function FmpzModPolyRing(R::ResidueRing{fmpz}, s::Symbol, gbl::Bool = true)
=======
  function FmpzModPolyRing(R::ResidueRing{fmpz}, s::Symbol, cached=true)
>>>>>>> 099ee410
    m = modulus(R)
    if !gbl
      return new(R, s, m)
    end
    return try
       FmpzModPolyRingID[m, s]
    catch
       S = new(R, s, m)
       cached ? FmpzModPolyRingID[m, s] = S : S
    end
  end
end

type fmpz_mod_poly <: PolyElem{Residue{fmpz}}
   _coeffs::Ptr{Void}
   _alloc::Int
   _length::Int
   _p::Int
   parent::FmpzModPolyRing

   function fmpz_mod_poly(n::fmpz)
      z = new()
      ccall((:fmpz_mod_poly_init, :libflint), Void,
            (Ptr{fmpz_mod_poly}, Ptr{fmpz}), &z, &n)
      finalizer(z, _fmpz_mod_poly_clear_fn)
      return z
   end

   function fmpz_mod_poly(n::fmpz, a::UInt)
      z = new()
      ccall((:fmpz_mod_poly_init, :libflint), Void, 
            (Ptr{fmpz_mod_poly}, Ptr{fmpz}), &z, &n)
      ccall((:fmod_poly_set_coeff_ui, :libflint), Void,
              (Ptr{fmpz_mod_poly}, Int, UInt), &z, 0, a)
      finalizer(z, _fmpz_mod_poly_clear_fn)
      return z
   end

   function fmpz_mod_poly(n::fmpz, a::fmpz)
      z = new()
      ccall((:fmpz_mod_poly_init, :libflint), Void, 
            (Ptr{fmpz_mod_poly}, Ptr{fmpz}), &z, &n)
      ccall((:fmpz_mod_poly_set_coeff_fmpz, :libflint), Void,
              (Ptr{fmpz_mod_poly}, Int, Ptr{fmpz}), &z, 0, &a)
      finalizer(z, _fmpz_mod_poly_clear_fn)
      return z
   end

   function fmpz_mod_poly(n::fmpz, arr::Array{fmpz, 1})
      length(arr) == 0  && error("Array must have length > 0")
      z = new()
      ccall((:fmpz_mod_poly_init2, :libflint), Void,
            (Ptr{fmpz_mod_poly}, Ptr{fmpz}, Int), &z, &n, length(arr))
      for i in 1:length(arr)
         ccall((:fmpz_mod_poly_set_coeff_fmpz, :libflint), Void,
              (Ptr{fmpz_mod_poly}, Int, Ptr{fmpz}), &z, i - 1, &arr[i])
      end
      finalizer(z, _fmpz_mod_poly_clear_fn)
      return z
   end

   function fmpz_mod_poly(n::fmpz, arr::Array{Residue{fmpz}, 1})
      z = new()
      ccall((:fmpz_mod_poly_init2, :libflint), Void,
            (Ptr{fmpz_mod_poly}, Ptr{fmpz}, Int), &z, &n, length(arr))
      for i in 1:length(arr)
         ccall((:fmpz_mod_poly_set_coeff_fmpz, :libflint), Void,
              (Ptr{fmpz_mod_poly}, Int, Ptr{fmpz}), &z, i - 1, &(arr[i].data))
      end
      finalizer(z, _fmpz_mod_poly_clear_fn)
      return z
   end

   function fmpz_mod_poly(n::fmpz, f::fmpz_poly)
      z = new()
      ccall((:fmpz_mod_poly_init2, :libflint), Void,
            (Ptr{fmpz_mod_poly}, Ptr{fmpz}, Int), &z, &n, length(f))
      ccall((:fmpz_mod_poly_set_fmpz_poly, :libflint), Void,
            (Ptr{fmpz_mod_poly}, Ptr{fmpz_poly}), &z, &f)
      finalizer(z, _fmpz_mod_poly_clear_fn)
      return z
   end

   function fmpz_mod_poly(n::fmpz, f::fmpz_mod_poly)
      z = new()
      ccall((:fmpz_mod_poly_init2, :libflint), Void,
            (Ptr{fmpz_mod_poly}, Ptr{fmpz}, Int), &z, &n, length(f))
      ccall((:fmpz_mod_poly_set, :libflint), Void,
            (Ptr{fmpz_mod_poly}, Ptr{fmpz_mod_poly}), &z, &f)
      finalizer(z, _fmpz_mod_poly_clear_fn)
      return z
   end
end

function _fmpz_mod_poly_clear_fn(x::fmpz_mod_poly)
  ccall((:fmpz_mod_poly_clear, :libflint), Void, (Ptr{fmpz_mod_poly}, ), &x)
end

type fmpz_mod_poly_factor
  poly::Ptr{fmpz_mod_poly}
  exp::Ptr{Int} 
  _num::Int
  _alloc::Int
  _n::fmpz
    
  function fmpz_mod_poly_factor(n::fmpz)
    z = new()
    ccall((:fmpz_mod_poly_factor_init, :libflint), Void,
            (Ptr{fmpz_mod_poly_factor}, ), &z)
    z._n = n
    finalizer(z, _fmpz_mod_poly_factor_clear_fn)
    return z
  end
end

function _fmpz_mod_poly_factor_clear_fn(a::fmpz_mod_poly_factor)
  ccall((:fmpz_mod_poly_factor_clear, :libflint), Void,
          (Ptr{fmpz_mod_poly_factor}, ), &a)
end

###############################################################################
#
#   FqNmodFiniteField / fq_nmod
#
###############################################################################

const FqNmodFiniteFieldID = Dict{Tuple{fmpz, Int, Symbol}, Field}()
const FqNmodFiniteFieldIDPol = Dict{Tuple{NmodPolyRing, nmod_poly, Symbol}, Field}()

type FqNmodFiniteField <: Field{Flint}
   p :: Int 
   n :: Int
   ninv :: Int
   norm :: Int
   sparse_modulus :: Int
   a :: Ptr{Void}
   j :: Ptr{Void}
   len :: Int
   mod_coeffs :: Ptr{Void}
   mod_alloc :: Int
   mod_length :: Int
   mod_n :: Int
   mod_ninv :: Int
   mod_norm :: Int
   inv_coeffs :: Ptr{Void}
   inv_alloc :: Int
   inv_length :: Int
   inv_n :: Int
   inv_ninv :: Int
   inv_norm :: Int
   var :: Ptr{Void}

   function FqNmodFiniteField(c::fmpz, deg::Int, s::Symbol)
      try
        return FqNmodFiniteFieldID[char, deg, s]
      catch
         d = new()
         ccall((:fq_nmod_ctx_init, :libflint), Void, 
               (Ptr{FqNmodFiniteField}, Ptr{fmpz}, Int, Ptr{UInt8}), 
			    &d, &c, deg, bytestring(string(s)))
         FqNmodFiniteFieldID[c, deg, s] = d
         finalizer(d, _FqNmodFiniteField_clear_fn)
         return d
      end
   end

   function FqNmodFiniteField(f::nmod_poly, s::Symbol)
      try
         return FqNmodFiniteFieldIDPol[parent(f), f, s]
      catch
         z = new()
         ccall((:fq_nmod_ctx_init_modulus, :libflint), Void, 
            (Ptr{FqNmodFiniteField}, Ptr{nmod_poly}, Ptr{UInt8}), 
	      &z, &f, bytestring(string(s)))
         FqNmodFiniteFieldIDPol[parent(f), f, s] = z
         finalizer(z, _FqNmodFiniteField_clear_fn)
         return z
      end
   end
end

function _FqNmodFiniteField_clear_fn(a :: FqNmodFiniteField)
   ccall((:fq_nmod_ctx_clear, :libflint), Void, (Ptr{FqNmodFiniteField},), &a)
end

type fq_nmod <: FiniteFieldElem
   coeffs :: Ptr{Void}
   alloc :: Int
   length :: Int
   n :: Int
   ninv :: Int
   norm :: Int
   parent::FqNmodFiniteField

   function fq_nmod(ctx::FqNmodFiniteField)
      d = new()
      ccall((:fq_nmod_init2, :libflint), Void, 
            (Ptr{fq_nmod}, Ptr{FqNmodFiniteField}), &d, &ctx)
      finalizer(d, _fq_nmod_clear_fn)
      return d
   end

   function fq_nmod(ctx::FqNmodFiniteField, x::Int)
      d = new()
      ccall((:fq_nmod_init2, :libflint), Void,
            (Ptr{fq_nmod}, Ptr{FqNmodFiniteField}), &d, &ctx)
      finalizer(d, _fq_nmod_clear_fn)
      ccall((:fq_nmod_set_si, :libflint), Void, 
                (Ptr{fq_nmod}, Int, Ptr{FqNmodFiniteField}), &d, x, &ctx)
      return d
   end

   function fq_nmod(ctx::FqNmodFiniteField, x::fmpz)
      d = new()
      ccall((:fq_nmod_init2, :libflint), Void, 
            (Ptr{fq_nmod}, Ptr{FqNmodFiniteField}), &d, &ctx)
      finalizer(d, _fq_nmod_clear_fn)
      ccall((:fq_nmod_set_fmpz, :libflint), Void, 
            (Ptr{fq_nmod}, Ptr{fmpz}, Ptr{FqNmodFiniteField}), &d, &x, &ctx)
      return d
   end

      function fq_nmod(ctx::FqNmodFiniteField, x::fq_nmod)
      d = new()
      ccall((:fq_nmod_init2, :libflint), Void, 
            (Ptr{fq_nmod}, Ptr{FqNmodFiniteField}), &d, &ctx)
      finalizer(d, _fq_nmod_clear_fn)
      ccall((:fq_nmod_set, :libflint), Void, 
            (Ptr{fq_nmod}, Ptr{fq_nmod}, Ptr{FqNmodFiniteField}), &d, &x, &ctx)
      return d
   end
end

function _fq_nmod_clear_fn(a::fq_nmod)
   ccall((:fq_nmod_clear, :libflint), Void, 
         (Ptr{fq_nmod}, Ptr{FqNmodFiniteField}), &a, &a.parent)
end

###############################################################################
#
#   FqFiniteField / fq
#
###############################################################################

const FqFiniteFieldID = Dict{Tuple{fmpz, Int, Symbol}, Field}()

const FqFiniteFieldIDPol = Dict{Tuple{fmpz_mod_poly, Symbol}, Field}()

type FqFiniteField <: Field{Flint}
   p::Int # fmpz
   sparse_modulus::Int
   a::Ptr{Void}
   j::Ptr{Void}
   len::Int
   mod_coeffs::Ptr{Void}
   mod_alloc::Int
   mod_length::Int
   mod_p::Int # fmpz
   inv_coeffs::Ptr{Void}
   inv_alloc::Int
   inv_length::Int
   inv_p::Int # fmpz
   var::Ptr{Void}

   function FqFiniteField(char::fmpz, deg::Int, s::Symbol)
      try
         return FqFiniteFieldID[char, deg, s]
      catch
         d = FqFiniteFieldID[char, deg, s] = new()
         finalizer(d, _FqFiniteField_clear_fn)
         ccall((:fq_ctx_init, :libflint), Void,
               (Ptr{FqFiniteField}, Ptr{fmpz}, Int, Ptr{UInt8}),
                  &d, &char, deg, bytestring(string(s)))
         return d
      end
   end
   
   function FqFiniteField(f::fmpz_mod_poly, s::Symbol)
      try
         return FqFiniteFieldIDPol[f, s]
      catch
         z = new()
         ccall((:fq_ctx_init_modulus, :libflint), Void,
               (Ptr{FqFiniteField}, Ptr{fmpz_mod_poly}, Ptr{UInt8}),
                  &z, &f, bytestring(string(s)))
         FqFiniteFieldIDPol[f, s] = z
         finalizer(z, _FqFiniteField_clear_fn)
         return z
      end
   end
end

function _FqFiniteField_clear_fn(a :: FqFiniteField)
   ccall((:fq_ctx_clear, :libflint), Void, (Ptr{FqFiniteField},), &a)
end

type fq <: FiniteFieldElem
   coeffs :: Ptr{Void}
   alloc :: Int
   length :: Int
   parent::FqFiniteField

   function fq(ctx::FqFiniteField)
      d = new()
      ccall((:fq_init2, :libflint), Void, 
            (Ptr{fq}, Ptr{FqFiniteField}), &d, &ctx)
      finalizer(d, _fq_clear_fn)
      d.parent = ctx
      return d
   end

   function fq(ctx::FqFiniteField, x::Int)
      d = new()
      ccall((:fq_init2, :libflint), Void, 
            (Ptr{fq}, Ptr{FqFiniteField}), &d, &ctx)
      finalizer(d, _fq_clear_fn)
      ccall((:fq_set_si, :libflint), Void, 
                (Ptr{fq}, Int, Ptr{FqFiniteField}), &d, x, &ctx)
      d.parent = ctx
      return d
   end

   function fq(ctx::FqFiniteField, x::fmpz)
      d = new()
      ccall((:fq_init2, :libflint), Void, 
            (Ptr{fq}, Ptr{FqFiniteField}), &d, &ctx)
      finalizer(d, _fq_clear_fn)
      ccall((:fq_set_fmpz, :libflint), Void, 
            (Ptr{fq}, Ptr{fmpz}, Ptr{FqFiniteField}), &d, &x, &ctx)
      d.parent = ctx
      return d
   end

   function fq(ctx::FqFiniteField, x::fq)
      d = new()
      ccall((:fq_init2, :libflint), Void, 
            (Ptr{fq}, Ptr{FqFiniteField}), &d, &ctx)
      finalizer(d, _fq_clear_fn)
      ccall((:fq_set, :libflint), Void, 
            (Ptr{fq}, Ptr{fq}, Ptr{FqFiniteField}), &d, &x, &ctx)
      d.parent = ctx
      return d
   end
end

function _fq_clear_fn(a::fq)
   ccall((:fq_clear, :libflint), Void, 
         (Ptr{fq}, Ptr{FqFiniteField}), &a, &a.parent)
end

###############################################################################
#
#   FlintPadicField / padic
#
###############################################################################

const PadicBase = ObjectIdDict()

type FlintPadicField <: Field{Flint}
   p::Int 
   pinv::Float64
   pow::Ptr{Void}
   minpre::Int
   maxpre::Int
   mode::Int
   prec_max::Int

   function FlintPadicField(p::fmpz, prec::Int)
      !isprime(p) && error("Prime base required in FlintPadicField")
      d = new()
      ccall((:padic_ctx_init, :libflint), Void, 
           (Ptr{FlintPadicField}, Ptr{fmpz}, Int, Int, Cint), 
                                     &d, &p, 0, 0, 1)
      finalizer(d, _padic_ctx_clear_fn)
      d.prec_max = prec
      return d
   end
end

function _padic_ctx_clear_fn(a::FlintPadicField)
   ccall((:padic_ctx_clear, :libflint), Void, (Ptr{FlintPadicField},), &a)
end

type padic <: PadicFieldElem
   u :: Int
   v :: Int
   N :: Int
   parent::FlintPadicField

   function padic(prec::Int)
      d = new()
      ccall((:padic_init2, :libflint), Void, (Ptr{padic}, Int), &d, prec)
      finalizer(d, _padic_clear_fn)
      return d
   end
end

function _padic_clear_fn(a::padic)
   ccall((:padic_clear, :libflint), Void, (Ptr{padic},), &a)
end

###############################################################################
#
#   FmpzSeriesRing / fmpz_series
#
###############################################################################

const FmpzSeriesID = ObjectIdDict()

type FmpzSeriesRing <: Ring{Flint}
   base_ring::Ring
   prec_max::Int
   S::Symbol

   function FmpzSeriesRing(prec::Int, s::Symbol)
      return try
         FmpzSeriesID[prec, s]
      catch
         FmpzSeriesID[prec, s] = new(FlintZZ, prec, s)
      end
   end
end

type fmpz_series <: SeriesElem{fmpz}
   coeffs::Ptr{Void}
   alloc::Int
   length::Int
   prec :: Int
   parent::FmpzSeriesRing

   function fmpz_series()
      z = new()
      ccall((:fmpz_poly_init, :libflint), Void, 
            (Ptr{fmpz_series},), &z)
      finalizer(z, _fmpz_series_clear_fn)
      return z
   end
   
   function fmpz_series(a::Array{fmpz, 1}, len::Int, prec::Int)
      z = new()
      ccall((:fmpz_poly_init2, :libflint), Void, 
            (Ptr{fmpz_series}, Int), &z, len)
      for i = 1:len
         ccall((:fmpz_poly_set_coeff_fmpz, :libflint), Void, 
                     (Ptr{fmpz_series}, Int, Ptr{fmpz}), &z, i - 1, &a[i])
      end
      z.prec = prec
      finalizer(z, _fmpz_series_clear_fn)
      return z
   end
   
   function fmpz_series(a::fmpz_series)
      z = new()
      ccall((:fmpz_poly_init, :libflint), Void, (Ptr{fmpz_series},), &z)
      ccall((:fmpz_poly_set, :libflint), Void, 
            (Ptr{fmpz_series}, Ptr{fmpz_series}), &z, &a)
      finalizer(z, _fmpz_series_clear_fn)
      return z
   end
end

function _fmpz_series_clear_fn(a::fmpz_series)
   ccall((:fmpz_poly_clear, :libflint), Void, (Ptr{fmpz_series},), &a)
end

###############################################################################
#
#   FmpqSeriesRing / fmpq_series
#
###############################################################################

const FmpqSeriesID = ObjectIdDict()

type FmpqSeriesRing <: Ring{Flint}
   base_ring::Ring
   prec_max::Int
   S::Symbol

   function FmpqSeriesRing(prec::Int, s::Symbol)
      return try
         FmpqSeriesID[prec, s]
      catch
         FmpqSeriesID[prec, s] = new(FlintQQ, prec, s)
      end
   end
end

type fmpq_series <: SeriesElem{fmpq}
   coeffs::Ptr{Void}
   den::Int
   alloc::Int
   length::Int
   prec :: Int
   parent::FmpqSeriesRing

   function fmpq_series()
      z = new()
      ccall((:fmpq_poly_init, :libflint), Void, 
            (Ptr{fmpq_series},), &z)
      finalizer(z, _fmpq_series_clear_fn)
      return z
   end
   
   function fmpq_series(a::Array{fmpq, 1}, len::Int, prec::Int)
      z = new()
      ccall((:fmpq_poly_init2, :libflint), Void, 
            (Ptr{fmpq_series}, Int), &z, len)
      for i = 1:len
         ccall((:fmpq_poly_set_coeff_fmpq, :libflint), Void, 
                     (Ptr{fmpq_series}, Int, Ptr{fmpq}), &z, i - 1, &a[i])
      end
      z.prec = prec
      finalizer(z, _fmpq_series_clear_fn)
      return z
   end
   
   function fmpq_series(a::fmpq_series)
      z = new()
      ccall((:fmpq_poly_init, :libflint), Void, (Ptr{fmpq_series},), &z)
      ccall((:fmpq_poly_set, :libflint), Void, 
            (Ptr{fmpq_series}, Ptr{fmpq_series}), &z, &a)
      finalizer(z, _fmpq_series_clear_fn)
      return z
   end
end

function _fmpq_series_clear_fn(a::fmpq_series)
   ccall((:fmpq_poly_clear, :libflint), Void, (Ptr{fmpq_series},), &a)
end

###############################################################################
#
#   FmpzModSeriesRing / fmpz_mod_series
#
###############################################################################

const FmpzModSeriesID = ObjectIdDict()

type FmpzModSeriesRing <: Ring{Flint}
   base_ring::ResidueRing
   prec_max::Int
   S::Symbol

   function FmpzModSeriesRing(R::Ring, prec::Int, s::Symbol)
      return try
         FmpzModSeriesID[R, prec, s]
      catch
         FmpzModSeriesID[R, prec, s] = new(R, prec, s)
      end
   end
end

type fmpz_mod_series <: SeriesElem{Residue{fmpz}}
   coeffs::Ptr{Void}
   alloc::Int
   length::Int
   p::Int
   prec :: Int
   parent::FmpzModSeriesRing

   function fmpz_mod_series(p::fmpz)
      z = new()
      ccall((:fmpz_mod_poly_init, :libflint), Void, 
            (Ptr{fmpz_mod_series}, Ptr{fmpz}), &z, &p)
      finalizer(z, _fmpz_mod_series_clear_fn)
      return z
   end
   
   function fmpz_mod_series(p::fmpz, a::Array{fmpz, 1}, len::Int, prec::Int)
      z = new()
      ccall((:fmpz_mod_poly_init2, :libflint), Void, 
            (Ptr{fmpz_mod_series}, Ptr{fmpz}, Int), &z, &p, len)
      for i = 1:len
         ccall((:fmpz_mod_poly_set_coeff_fmpz, :libflint), Void, 
                     (Ptr{fmpz_mod_series}, Int, Ptr{fmpz}), &z, i - 1, &a[i])
      end
      z.prec = prec
      finalizer(z, _fmpz_mod_series_clear_fn)
      return z
   end
   
   function fmpz_mod_series(p::fmpz, a::Array{Residue{fmpz}, 1}, len::Int, prec::Int)
      z = new()
      ccall((:fmpz_mod_poly_init2, :libflint), Void, 
            (Ptr{fmpz_mod_series}, Ptr{fmpz}, Int), &z, &p, len)
      for i = 1:len
         ccall((:fmpz_mod_poly_set_coeff_fmpz, :libflint), Void, 
                     (Ptr{fmpz_mod_series}, Int, Ptr{fmpz}), &z, i - 1, &data(a[i]))
      end
      z.prec = prec
      finalizer(z, _fmpz_mod_series_clear_fn)
      return z
   end
   
   function fmpz_mod_series(a::fmpz_mod_series)
      z = new()
      p = modulus(base_ring(parent(a)))
      ccall((:fmpz_mod_poly_init, :libflint), Void, 
            (Ptr{fmpz_mod_series}, Ptr{fmpz}), &z, &p)
      ccall((:fmpz_mod_poly_set, :libflint), Void, 
            (Ptr{fmpz_mod_series}, Ptr{fmpz_mod_series}), &z, &a)
      finalizer(z, _fmpz_mod_series_clear_fn)
      return z
   end
end

function _fmpz_mod_series_clear_fn(a::fmpz_mod_series)
   ccall((:fmpz_mod_poly_clear, :libflint), Void, (Ptr{fmpz_mod_series},), &a)
end

###############################################################################
#
#   FqSeriesRing / fq_series
#
###############################################################################

const FqSeriesID = ObjectIdDict()

type FqSeriesRing <: Ring{Flint}
   base_ring::Field
   prec_max::Int
   S::Symbol

   function FqSeriesRing(R::Ring, prec::Int, s::Symbol)
      return try
         FqSeriesID[R, prec, s]
      catch
         FqSeriesID[R, prec, s] = new(R, prec, s)
      end
   end
end

type fq_series <: SeriesElem{fq}
   coeffs::Ptr{Void}
   alloc::Int
   length::Int
   prec :: Int
   parent::FqSeriesRing

   function fq_series(ctx::FqFiniteField)
      z = new()
      ccall((:fq_poly_init, :libflint), Void, 
            (Ptr{fq_series}, Ptr{FqFiniteField}), &z, &ctx)
      finalizer(z, _fq_series_clear_fn)
      return z
   end
   
   function fq_series(ctx::FqFiniteField, a::Array{fq, 1}, len::Int, prec::Int)
      z = new()
      ccall((:fq_poly_init2, :libflint), Void, 
            (Ptr{fq_series}, Int, Ptr{FqFiniteField}), &z, len, &ctx)
      for i = 1:len
         ccall((:fq_poly_set_coeff, :libflint), Void, 
               (Ptr{fq_series}, Int, Ptr{fq}, Ptr{FqFiniteField}),
                                               &z, i - 1, &a[i], &ctx)
      end
      z.prec = prec
      finalizer(z, _fq_series_clear_fn)
      return z
   end
   
   function fq_series(ctx::FqFiniteField, a::fq_series)
      z = new()
      ccall((:fq_poly_init, :libflint), Void, 
            (Ptr{fq_series}, Ptr{FqFiniteField}), &z, &ctx)
      ccall((:fq_poly_set, :libflint), Void, 
            (Ptr{fq_series}, Ptr{fq_series}, Ptr{FqFiniteField}), &z, &a, &ctx)
      finalizer(z, _fq_series_clear_fn)
      return z
   end
end

function _fq_series_clear_fn(a::fq_series)
   ctx = base_ring(a)
   ccall((:fq_poly_clear, :libflint), Void,
         (Ptr{fq_series}, Ptr{FqFiniteField}), &a, &ctx)
end

###############################################################################
#
#   FqNmodSeriesRing / fq_nmod_series
#
###############################################################################

const FqNmodSeriesID = ObjectIdDict()

type FqNmodSeriesRing <: Ring{Flint}
   base_ring::Field
   prec_max::Int
   S::Symbol

   function FqNmodSeriesRing(R::Ring{Flint}, prec::Int, s::Symbol)
      return try
         FqNmodSeriesID[R, prec, s]
      catch
         FqNmodSeriesID[R, prec, s] = new(R, prec, s)
      end
   end
end

type fq_nmod_series <: SeriesElem{fq_nmod}
   coeffs::Ptr{Void}
   alloc::Int
   length::Int
   prec :: Int
   parent::FqNmodSeriesRing

   function fq_nmod_series(ctx::FqNmodFiniteField)
      z = new()
      ccall((:fq_nmod_poly_init, :libflint), Void, 
            (Ptr{fq_nmod_series}, Ptr{FqNmodFiniteField}), &z, &ctx)
      finalizer(z, _fq_nmod_series_clear_fn)
      return z
   end
   
   function fq_nmod_series(ctx::FqNmodFiniteField, a::Array{fq_nmod, 1}, len::Int, prec::Int)
      z = new()
      ccall((:fq_nmod_poly_init2, :libflint), Void, 
            (Ptr{fq_nmod_series}, Int, Ptr{FqNmodFiniteField}), &z, len, &ctx)
      for i = 1:len
         ccall((:fq_nmod_poly_set_coeff, :libflint), Void, 
               (Ptr{fq_nmod_series}, Int, Ptr{fq_nmod}, Ptr{FqNmodFiniteField}),
                                               &z, i - 1, &a[i], &ctx)
      end
      z.prec = prec
      finalizer(z, _fq_nmod_series_clear_fn)
      return z
   end
   
   function fq_nmod_series(ctx::FqNmodFiniteField, a::fq_nmod_series)
      z = new()
      ccall((:fq_nmod_poly_init, :libflint), Void, 
            (Ptr{fq_nmod_series}, Ptr{FqNmodFiniteField}), &z, &ctx)
      ccall((:fq_nmod_poly_set, :libflint), Void, 
            (Ptr{fq_nmod_series}, Ptr{fq_nmod_series}, Ptr{FqNmodFiniteField}), &z, &a, &ctx)
      finalizer(z, _fq_nmod_series_clear_fn)
      return z
   end
end

function _fq_nmod_series_clear_fn(a::fq_nmod_series)
   ctx = base_ring(a)
   ccall((:fq_nmod_poly_clear, :libflint), Void,
         (Ptr{fq_nmod_series}, Ptr{FqNmodFiniteField}), &a, &ctx)
end

###############################################################################
#
#   FmpzMatSpace / fmpz_mat
#
###############################################################################

const FmpzMatID = ObjectIdDict()

# not really a mathematical ring
type FmpzMatSpace <: Ring{Flint}
   rows::Int
   cols::Int
   base_ring::FlintIntegerRing

   function FmpzMatSpace(r::Int, c::Int)
      return try
         FmpzMatID[r, c]
      catch
         FmpzMatID[r, c] = new(r, c, FlintZZ)
      end
   end
end

type fmpz_mat <: MatElem{fmpz}
   entries::Ptr{Void}
   r::Int
   c::Int
   rows::Ptr{Void}
   parent::Ring{Flint}

   # used by windows, not finalised!!
   function fmpz_mat()
      return new() 
   end

   function fmpz_mat(r::Int, c::Int)
      z = new()
      ccall((:fmpz_mat_init, :libflint), Void, 
            (Ptr{fmpz_mat}, Int, Int), &z, r, c)
      finalizer(z, _fmpz_mat_clear_fn)
      return z
   end

   function fmpz_mat(r::Int, c::Int, arr::Array{fmpz, 2})
      z = new()
      ccall((:fmpz_mat_init, :libflint), Void, 
            (Ptr{fmpz_mat}, Int, Int), &z, r, c)
      finalizer(z, _fmpz_mat_clear_fn)
      for i = 1:r
         for j = 1:c
            el = ccall((:fmpz_mat_entry, :libflint), Ptr{fmpz},
                       (Ptr{fmpz_mat}, Int, Int), &z, i - 1, j - 1)
            ccall((:fmpz_set, :libflint), Void,
                  (Ptr{fmpz}, Ptr{fmpz}), el, &arr[i, j])
         end
      end
      return z
   end

   function fmpz_mat{T <: Integer}(r::Int, c::Int, arr::Array{T, 2})
      z = new()
      ccall((:fmpz_mat_init, :libflint), Void, 
            (Ptr{fmpz_mat}, Int, Int), &z, r, c)
      finalizer(z, _fmpz_mat_clear_fn)
      for i = 1:r
         for j = 1:c
            el = ccall((:fmpz_mat_entry, :libflint), Ptr{fmpz},
                       (Ptr{fmpz_mat}, Int, Int), &z, i - 1, j - 1)
            ccall((:fmpz_set, :libflint), Void,
                  (Ptr{fmpz}, Ptr{fmpz}), el, &fmpz(arr[i, j]))
         end
      end
      return z
   end

   function fmpz_mat(r::Int, c::Int, d::fmpz)
      z = new()
      ccall((:fmpz_mat_init, :libflint), Void, 
            (Ptr{fmpz_mat}, Int, Int), &z, r, c)
      finalizer(z, _fmpz_mat_clear_fn)
      for i = 1:min(r, c)
         el = ccall((:fmpz_mat_entry, :libflint), Ptr{fmpz},
                    (Ptr{fmpz_mat}, Int, Int), &z, i - 1, i- 1)
         ccall((:fmpz_set, :libflint), Void,
               (Ptr{fmpz}, Ptr{fmpz}), el, &d)
      end
      return z
   end

   function fmpz_mat(m::fmpz_mat)
      z = new()
      ccall((:fmpz_mat_init_set, :libflint), Void, 
            (Ptr{fmpz_mat}, Ptr{fmpz_mat}), &z, &m)
      finalizer(z, _fmpz_mat_clear_fn)
      return z
   end
end

function _fmpz_mat_clear_fn(a::fmpz_mat)
   ccall((:fmpz_mat_clear, :libflint), Void, (Ptr{fmpz_mat},), &a)
end

###############################################################################
#
#   NmodMatSpace / nmod_mat
#
###############################################################################

const NmodMatID = ObjectIdDict()

type NmodMatSpace <: Ring{Flint}
  base_ring::ResidueRing
  _n::UInt
  rows::Int
  cols::Int

  function NmodMatSpace(R::ResidueRing{fmpz}, r::Int, c::Int)
    (r < 0 || c < 0) && error("Dimensions must be non-negative")
    fmpz(typemax(UInt)) < abs(R.modulus) &&
      error("Modulus of ResidueRing must less then ", fmpz(typemax(UInt)))
    try
      return NmodMatID[R, r, c]
    catch
      NmodMatID[R, r, c] = new(R, UInt(R.modulus), r, c)
    end
  end
end

type nmod_mat <: MatElem{Residue{fmpz}}
  entries::Ptr{Void}
  r::Int                  # Int
  c::Int                  # Int
  rows::Ptr{Void}
  _n::UInt                # mp_limb_t / Culong
  _ninv::UInt             # mp_limb_t / Culong
  _norm::UInt             # mp_limb_t / Culong
  parent::NmodMatSpace

  function nmod_mat(r::Int, c::Int, n::UInt)
    (r < 0 || c < 0) && error("Dimensions must be non-negative")
    z = new()
    ccall((:nmod_mat_init, :libflint), Void,
            (Ptr{nmod_mat}, Int, Int, UInt), &z, r, c, n)
    finalizer(z, _nmod_mat_clear_fn)
    return z
  end

  function nmod_mat(r::Int, c::Int, n::UInt, arr::Array{UInt, 2})
    (r < 0 || c < 0) && error("Dimensions must be non-negative")
    (size(arr) != (r,c)) && error("Array of wrong dimension")
    z = new()
    ccall((:nmod_mat_init, :libflint), Void,
            (Ptr{nmod_mat}, Int, Int, UInt), &z, r, c, n)
    finalizer(z, _nmod_mat_clear_fn)
    for i = 1:r
      for j = 1:c
        set_entry!(z, i, j, arr[i,j])
      end
    end
    return z
  end

  function nmod_mat(r::Int, c::Int, n::UInt, arr::Array{fmpz, 2})
    (r < 0 || c < 0) && error("Dimensions must be non-negative")
    (size(arr) != (r,c)) && error("Array of wrong dimension")
    z = new()
    ccall((:nmod_mat_init, :libflint), Void,
            (Ptr{nmod_mat}, Int, Int, UInt), &z, r, c, n)
    finalizer(z, _nmod_mat_clear_fn)
    for i = 1:r
      for j = 1:c
        set_entry!(z, i, j, arr[i,j])
      end
    end
    return z
  end

  function nmod_mat{T <: Integer}(r::Int, c::Int, n::UInt, arr::Array{T, 2})
    arr = map(fmpz, arr)
    return nmod_mat(r, c, n, arr)
  end

  function nmod_mat(r::Int, c::Int, n::UInt, arr::Array{Residue{fmpz}, 2})
    (r < 0 || c < 0) && error("Dimensions must be non-negative")
    (size(arr) != (r,c)) && error("Array of wrong dimension")
    z = new()
    ccall((:nmod_mat_init, :libflint), Void,
            (Ptr{nmod_mat}, Int, Int, UInt), &z, r, c, n)
    finalizer(z, _nmod_mat_clear_fn)
    for i = 1:r
      for j = 1:c
        set_entry!(z, i, j, arr[i,j])
      end
    end
    return z
  end

  function nmod_mat(n::UInt, b::fmpz_mat)
    z = new()
    ccall((:nmod_mat_init, :libflint), Void,
            (Ptr{nmod_mat}, Int, Int, UInt), &z, b.r, b.c, n)
    finalizer(z, _nmod_mat_clear_fn)
    ccall((:fmpz_mat_get_nmod_mat, :libflint), Void,
            (Ptr{nmod_mat}, Ptr{fmpz_mat}), &z, &b)
    return z
  end

  function nmod_mat(n::Int, b::fmpz_mat)
    (n < 0) && error("Modulus must be postive")
    return nmod_mat(UInt(n), b)
  end

  function nmod_mat(n::fmpz, b::fmpz_mat)
    (n < 0) && error("Modulus must be postive")
    (n > fmpz(typemax(UInt))) &&
          error("Exponent must be smaller then ", fmpz(typemax(UInt)))
    return nmod_mat(UInt(n), b) 
  end
end

function _nmod_mat_clear_fn(mat::nmod_mat)
  ccall((:nmod_mat_clear, :libflint), Void, (Ptr{nmod_mat}, ), &mat)
end

###############################################################################
#
#   FqPolyRing / fq_poly
#
###############################################################################

const FqPolyID = ObjectIdDict()

type FqPolyRing <: Ring{Flint}
   base_ring::Field
   S::Symbol

   function FqPolyRing(R::FqFiniteField, s::Symbol)
      if haskey(FqPolyID, (R, s))
         return FqPolyID[(R,s)]
      else
         z = new(R,s)
         FqPolyID[(R,s)] = z
         return z
      end
   end
end

type fq_poly <: PolyElem{fq}
   coeffs::Ptr{Void}
   alloc::Int
   length::Int
   parent::FqPolyRing

   function fq_poly()
      z = new()
      ccall((:fq_poly_init, :libflint), Void, (Ptr{fq_poly},), &z)   
      finalizer(z, _fq_poly_clear_fn)
      return z
   end

   function fq_poly(a::fq_poly)
      z = new()
      ctx = base_ring(parent(a))
      ccall((:fq_poly_init, :libflint), Void,
            (Ptr{fq_poly}, Ptr{FqFiniteField}), &z, &ctx)
      ccall((:fq_poly_set, :libflint), Void,
            (Ptr{fq_poly}, Ptr{fq_poly}, Ptr{FqFiniteField}),
            &z, &a, &ctx)
      finalizer(z, _fq_poly_clear_fn)
      return z
   end

   function fq_poly(a::fq)
      z = new()
      ctx = parent(a)
      ccall((:fq_poly_init, :libflint), Void,
            (Ptr{fq_poly}, Ptr{FqFiniteField}), &z, &ctx)
      ccall((:fq_poly_set_fq, :libflint), Void,
            (Ptr{fq_poly}, Ptr{fq}, Ptr{FqFiniteField}),
            &z, &a, &ctx)
      finalizer(z, _fq_poly_clear_fn)
      return z
   end

   function fq_poly(a::Array{fq, 1})
      z = new()
      ctx = parent(a[1])
      ccall((:fq_poly_init2, :libflint), Void,
            (Ptr{fq_poly}, Int, Ptr{FqFiniteField}),
            &z, length(a), &ctx)
      for i = 1:length(a)
         ccall((:fq_poly_set_coeff, :libflint), Void, 
               (Ptr{fq_poly}, Int, Ptr{fq}, Ptr{FqFiniteField}),
               &z, i - 1, &a[i], &ctx)
      end
      finalizer(z, _fq_poly_clear_fn)
      return z
   end

   function fq_poly(a::Array{fmpz, 1}, ctx::FqFiniteField)
      z = new()
      temp = ctx()
      ccall((:fq_poly_init2, :libflint), Void,
            (Ptr{fq_poly}, Int, Ptr{FqFiniteField}),
            &z, length(a), &ctx)
      for i = 1:length(a)
         temp = ctx(a[i])
         ccall((:fq_poly_set_coeff, :libflint), Void,
               (Ptr{fq_poly}, Int, Ptr{fq}, Ptr{FqFiniteField}),
               &z, i - 1, &temp, &ctx)
      end
      finalizer(z, _fq_poly_clear_fn)
      return z
   end

   function fq_poly(a::fmpz_poly, ctx::FqFiniteField)
      z = new()
      ccall((:fq_poly_init2, :libflint), Void,
            (Ptr{fq_poly}, Int, Ptr{FqFiniteField}),
            &z, length(a), &ctx)
      for i = 1:length(a)
         temp = ctx(coeff(a, i-1))
         ccall((:fq_poly_set_coeff, :libflint), Void,
               (Ptr{fq_poly}, Int, Ptr{fq}, Ptr{FqFiniteField}),
               &z, i - 1, &temp, &ctx)
      end
      finalizer(z, _fq_poly_clear_fn)
      return z
   end
end

function _fq_poly_clear_fn(a::fq_poly)
   ccall((:fq_poly_clear, :libflint), Void, (Ptr{fq_poly},), &a)
end

type fq_poly_factor
  poly::Ptr{fq_poly}
  exp::Ptr{Int} 
  num::Int
  alloc::Int
  base_field::FqFiniteField
    
  function fq_poly_factor(ctx::FqFiniteField)
    z = new()
    ccall((:fq_poly_factor_init, :libflint), Void,
         (Ptr{fq_poly_factor}, Ptr{FqFiniteField}), &z, &ctx)
    z.base_field = ctx
    finalizer(z, _fq_poly_factor_clear_fn)
    return z
  end
end

function _fq_poly_factor_clear_fn(a::fq_poly_factor)
   ccall((:fq_poly_factor_clear, :libflint), Void,
         (Ptr{fq_poly_factor}, Ptr{FqFiniteField}),
         &a, &(a.base_field))
end

###############################################################################
#
#   FqNmodPolyRing / fq_nmod_poly
#
###############################################################################

const FqNmodPolyID = ObjectIdDict()

type FqNmodPolyRing <: Ring{Flint}
   base_ring::Field
   S::Symbol

   function FqNmodPolyRing(R::FqNmodFiniteField, s::Symbol)
      if haskey(FqNmodPolyID, (R, s))
         return FqNmodPolyID[(R,s)]
      else
         z = new(R,s)
         FqNmodPolyID[(R,s)] = z
         return z
      end
   end
end

type fq_nmod_poly <: PolyElem{fq_nmod}
   coeffs::Ptr{Void}
   alloc::Int
   length::Int
   parent::FqNmodPolyRing

   function fq_nmod_poly()
      z = new()
      ccall((:fq_nmod_poly_init, :libflint), Void, (Ptr{fq_nmod_poly},), &z)   
      finalizer(z, _fq_nmod_poly_clear_fn)
      return z
   end

   function fq_nmod_poly(a::fq_nmod_poly)
      z = new()
      ctx = base_ring(parent(a))
      ccall((:fq_nmod_poly_init, :libflint), Void,
            (Ptr{fq_nmod_poly}, Ptr{FqNmodFiniteField}), &z, &ctx)
      ccall((:fq_nmod_poly_set, :libflint), Void,
            (Ptr{fq_nmod_poly}, Ptr{fq_nmod_poly}, Ptr{FqNmodFiniteField}),
            &z, &a, &ctx)
      finalizer(z, _fq_nmod_poly_clear_fn)
      return z
   end

   function fq_nmod_poly(a::fq_nmod)
      z = new()
      ctx = parent(a)
      ccall((:fq_nmod_poly_init, :libflint), Void,
            (Ptr{fq_nmod_poly}, Ptr{FqNmodFiniteField}), &z, &ctx)
      ccall((:fq_nmod_poly_set_fq_nmod, :libflint), Void,
            (Ptr{fq_nmod_poly}, Ptr{fq_nmod}, Ptr{FqNmodFiniteField}),
            &z, &a, &ctx)
      finalizer(z, _fq_nmod_poly_clear_fn)
      return z
   end

   function fq_nmod_poly(a::Array{fq_nmod, 1})
      z = new()
      ctx = parent(a[1])
      ccall((:fq_nmod_poly_init2, :libflint), Void,
            (Ptr{fq_nmod_poly}, Int, Ptr{FqNmodFiniteField}),
            &z, length(a), &ctx)
      for i = 1:length(a)
         ccall((:fq_nmod_poly_set_coeff, :libflint), Void, 
               (Ptr{fq_nmod_poly}, Int, Ptr{fq_nmod}, Ptr{FqNmodFiniteField}),
               &z, i - 1, &a[i], &ctx)
      end
      finalizer(z, _fq_nmod_poly_clear_fn)
      return z
   end

   function fq_nmod_poly(a::Array{fmpz, 1}, ctx::FqNmodFiniteField)
      z = new()
      temp = ctx()
      ccall((:fq_nmod_poly_init2, :libflint), Void,
            (Ptr{fq_nmod_poly}, Int, Ptr{FqNmodFiniteField}),
            &z, length(a), &ctx)
      for i = 1:length(a)
         temp = ctx(a[i])
         ccall((:fq_nmod_poly_set_coeff, :libflint), Void,
               (Ptr{fq_nmod_poly}, Int, Ptr{fq_nmod}, Ptr{FqNmodFiniteField}),
               &z, i - 1, &temp, &ctx)
      end
      finalizer(z, _fq_nmod_poly_clear_fn)
      return z
   end

   function fq_nmod_poly(a::fmpz_poly, ctx::FqNmodFiniteField)
      z = new()
      ccall((:fq_nmod_poly_init2, :libflint), Void,
            (Ptr{fq_nmod_poly}, Int, Ptr{FqNmodFiniteField}),
            &z, length(a), &ctx)
      for i = 1:length(a)
         temp = ctx(coeff(a,i-1))
         ccall((:fq_nmod_poly_set_coeff, :libflint), Void,
               (Ptr{fq_nmod_poly}, Int, Ptr{fq_nmod}, Ptr{FqNmodFiniteField}),
               &z, i - 1, &temp, &ctx)
      end
      finalizer(z, _fq_nmod_poly_clear_fn)
      return z
   end
end

function _fq_nmod_poly_clear_fn(a::fq_nmod_poly)
   ccall((:fq_nmod_poly_clear, :libflint), Void, (Ptr{fq_nmod_poly},), &a)
end

type fq_nmod_poly_factor
  poly::Ptr{fq_nmod_poly}
  exp::Ptr{Int} 
  num::Int
  alloc::Int
  base_field::FqNmodFiniteField
    
  function fq_nmod_poly_factor(ctx::FqNmodFiniteField)
    z = new()
    ccall((:fq_nmod_poly_factor_init, :libflint), Void,
         (Ptr{fq_nmod_poly_factor}, Ptr{FqNmodFiniteField}), &z, &ctx)
    z.base_field = ctx
    finalizer(z, _fq_nmod_poly_factor_clear_fn)
    return z
  end
end

function _fq_nmod_poly_factor_clear_fn(a::fq_nmod_poly_factor)
   ccall((:fq_nmod_poly_factor_clear, :libflint), Void,
         (Ptr{fq_nmod_poly_factor}, Ptr{FqNmodFiniteField}),
         &a, &(a.base_field))
end

###############################################################################
#
#   FlintPermGroup / perm
#
###############################################################################

const FlintPermID = ObjectIdDict()

type FlintPermGroup <: Group{Flint}
   n::Int

   function FlintPermGroup(n::Int)
      return try
         FlintPermID[n]
      catch
         FlintPermID[n] = new(n)
      end
   end
end

type perm <: PermElem
   d::Array{Int, 1}
   parent::Group

   function perm(n::Int)
      p = new(Array(Int, n))
      ccall((:_perm_set_one, :libflint), Void,
            (Ref{Int}, Int), p.d, length(p.d))
      return p
   end

   function perm(a::Array{Int, 1})
      n = length(a)
      d = Array(Int, n)
      for i = 1:n
         d[i] = a[i] - 1
      end
      return new(d)
   end
end

   <|MERGE_RESOLUTION|>--- conflicted
+++ resolved
@@ -305,15 +305,8 @@
   S::Symbol
   _n::UInt
 
-<<<<<<< HEAD
-  function NmodPolyRing(R::ResidueRing{fmpz}, s::Symbol, glb::Bool=true)
-=======
   function NmodPolyRing(R::ResidueRing{fmpz}, s::Symbol, cached=true)
->>>>>>> 099ee410
     m = UInt(modulus(R))
-    if !glb
-      return new(R, s, m)
-    end
     return try
        NmodPolyRingID[m, s]
     catch
@@ -455,15 +448,8 @@
   S::Symbol
   _n::fmpz
 
-<<<<<<< HEAD
-  function FmpzModPolyRing(R::ResidueRing{fmpz}, s::Symbol, gbl::Bool = true)
-=======
   function FmpzModPolyRing(R::ResidueRing{fmpz}, s::Symbol, cached=true)
->>>>>>> 099ee410
     m = modulus(R)
-    if !gbl
-      return new(R, s, m)
-    end
     return try
        FmpzModPolyRingID[m, s]
     catch
